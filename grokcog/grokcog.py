--- conflicted
+++ resolved
@@ -4,327 +4,396 @@
 import logging
 import re
 import time
-from datetime import datetime, timezone
+from datetime import datetime, timedelta, timezone
 from typing import Any, Dict, List, Optional, Tuple
 
 import aiohttp
 import discord
 from redbot.core import Config, commands
-
-<<<<<<< HEAD
-<<<<<<< HEAD
-# --- WEB SEARCH SETUP ---
-=======
-# --- SEARCH MODULE CHECK ---
->>>>>>> parent of 320505f (Update grokcog.py)
-=======
-# --- WEB SEARCH SETUP ---
->>>>>>> 6a27722b
-try:
-    from duckduckgo_search import DDGS
-    HAS_DDG = True
-except ImportError:
-    HAS_DDG = False
-
-# --- CONSTANTS ---
+from redbot.core.utils.chat_formatting import pagify
+
 log = logging.getLogger("red.grokcog")
 
-<<<<<<< HEAD
-<<<<<<< HEAD
-=======
->>>>>>> 6a27722b
-# --- USER CONFIGURATION ---
 GROQ_API_BASE = "https://api.groq.com/openai/v1"
-# Restored to your requested model
 DEFAULT_MODEL = "moonshotai/kimi-k2-instruct-0905"
-=======
-# Groq API Endpoint
-GROQ_API_BASE = "https://api.groq.com/openai/v1"
->>>>>>> parent of 320505f (Update grokcog.py)
-
-# CHANGED: Default to a model that actually exists on Groq
-DEFAULT_MODEL = "llama-3.3-70b-versatile"
-
-<<<<<<< HEAD
-INSTRUCTIONS:
-1. Use the SEARCH RESULTS below (if any) to answer the question.
-2. Cite specific sources using [1] notation inline.
-3. If no search results help, use your general knowledge.
-
-<<<<<<< HEAD
-RESPONSE FORMAT (JSON ONLY):
-=======
-# Compiled Regex for Safety
-JSON_BLOCK_REGEX = re.compile(r"```(?:json)?\s*(.*?)\s*```
-JSON_BRACE_REGEX = re.compile(r"\{.*\}", re.DOTALL)
-
-# --- SYSTEM PROMPT ---
-K2_PROMPT = """You are DripBot, a chill and helpful AI assistant.
-
-MODES:
-1. CASUAL ("hi", "yo"): Just say hello back. No sources.
-2. FACTS: Use SEARCH RESULTS if provided. Cite  inline.[1]
-
-OUTPUT JSON ONLY:
->>>>>>> parent of 320505f (Update grokcog.py)
-=======
-INSTRUCTIONS:
-1. Use the SEARCH RESULTS below (if any) to answer the question.
-2. Cite specific sources using [1] notation inline.
-3. If no search results help, use your general knowledge.
-
-RESPONSE FORMAT (JSON ONLY):
->>>>>>> 6a27722b
+K2_PROMPT = """You are a fact-based AI assistant that ONLY provides information you can verify or cite from credible sources.
+
+CRITICAL RULES:
+1. NEVER make up information, facts, statistics, or sources
+2. If you don't have verified information, say "I don't have verified information about this"
+3. ONLY cite sources you actually have access to - never fabricate URLs or titles
+4. Distinguish clearly between verified facts and general knowledge
+5. When uncertain, explicitly state your uncertainty level
+
+Response Format (valid JSON only, no markdown):
 {
-  "answer": "Response here.",
-  "confidence": 0.9,
-<<<<<<< HEAD
-<<<<<<< HEAD
-  "sources": [{"title": "Source Title", "url": "https://link.com"}]
-=======
-  "sources": [{"title": "T", "url": "U"}]
->>>>>>> parent of 320505f (Update grokcog.py)
-=======
-  "sources": [{"title": "Source Title", "url": "https://link.com"}]
->>>>>>> 6a27722b
+  "answer": "Your factual answer here.\n\nUse verified information only. If making claims, cite sources [1]. If you cannot verify something, say so explicitly.\n\nDo NOT make up facts, statistics, or sources.",
+  "confidence": 0.85,
+  "sources": [
+    {"title": "Real source title only", "url": "https://actual-verifiable-url.com"}
+  ]
 }
-"""
+
+Confidence Guidelines:
+- 0.9-1.0: Directly cited from verified sources
+- 0.7-0.89: Well-established facts from general knowledge
+- 0.5-0.69: General knowledge with some uncertainty
+- Below 0.5: Speculation or uncertain information
+
+When You Cannot Verify:
+- State: "I don't have verified information about [topic]"
+- Explain what you DO know that's related
+- Suggest what type of source would have this information
+- NEVER guess or make assumptions presented as facts
+
+Source Citation Rules:
+- Only include sources in the "sources" array if you actually have them
+- If you don't have sources, use empty array: "sources": []
+- Never fabricate URLs, publication names, or dates
+- Better to have no sources than fake sources"""
+
+COOLDOWN_SECONDS = 5
+MIN_API_CALL_GAP = 0.5
+MAX_REQUESTS_PER_MINUTE = 60
+RATE_LIMIT_WINDOW = 60
+CACHE_TTL = 3600
+MAX_CACHE_SIZE = 256
+MAX_INPUT_LENGTH = 8000
+MAX_RETRIES = 3
+
+
+class APIRequestQueue:
+    def __init__(self, cog):
+        self.cog = cog
+        self.queue = asyncio.Queue()
+        self.worker_task = None
+
+    async def start(self):
+        if self.worker_task is None or self.worker_task.done():
+            self.worker_task = asyncio.create_task(self._worker())
+            log.info("API Request Queue worker started")
+
+    async def stop(self):
+        if self.worker_task:
+            self.worker_task.cancel()
+            try:
+                await self.worker_task
+            except asyncio.CancelledError:
+                pass
+            self.worker_task = None
+            log.info("API Request Queue worker stopped")
+
+    async def enqueue(self, coro) -> Any:
+        future = asyncio.Future()
+        await self.queue.put((coro, future))
+        return await future
+
+    async def _worker(self):
+        while True:
+            try:
+                coro, future = await self.queue.get()
+                await self.cog._respect_api_rate_limits()
+                try:
+                    result = await coro
+                    if not future.done():
+                        future.set_result(result)
+                except Exception as e:
+                    if not future.done():
+                        future.set_exception(e)
+                await asyncio.sleep(0.5)
+            except asyncio.CancelledError:
+                break
+            except Exception as e:
+                log.exception("Worker error")
+                if "future" in locals() and not future.done():
+                    future.set_exception(e)
+
 
 class GrokCog(commands.Cog):
     def __init__(self, bot):
         self.bot = bot
-        self.config = Config.get_conf(self, identifier=0x4B324B32, force_registration=True)
+        self.config = Config.get_conf(
+            self, identifier=0x4B324B32, force_registration=True
+        )
         self.config.register_global(
             api_key=None,
+            timeout=120,
+            max_retries=MAX_RETRIES,
+            cooldown_seconds=COOLDOWN_SECONDS,
+            min_api_call_gap=MIN_API_CALL_GAP,
+            max_requests_per_minute=MAX_REQUESTS_PER_MINUTE,
             model_name=DEFAULT_MODEL,
-            enable_search=True,
-            min_api_call_gap=0.5,
-        )
+            request_queue_enabled=True,
+        )
+        self.config.register_guild(
+            enabled=True,
+            max_input_length=MAX_INPUT_LENGTH,
+            default_temperature=0.3,
+        )
+        self.config.register_user(
+            request_count=0,
+            last_request_time=None,
+            rate_limit_hits=0,
+        )
+        self._cache: Dict[str, Tuple[float, discord.Embed]] = {}
+        self._active: Dict[int, asyncio.Task] = {}
         self._session: Optional[aiohttp.ClientSession] = None
-        self._cache: Dict[str, Tuple[float, discord.Embed]] = {}
-        self._api_lock = asyncio.Lock()
-        self._last_call = 0.0
+        self._last_api_call: Optional[datetime] = None
+        self._request_times: List[float] = []
+        self._ready = asyncio.Event()
+        self._inflight_requests: Dict[str, asyncio.Future] = {}
+        self._api_queue = APIRequestQueue(self)
 
     async def cog_load(self):
         self._session = aiohttp.ClientSession()
-        log.info("GrokCog loaded. Search enabled: %s", HAS_DDG)
+        if await self.config.request_queue_enabled():
+            await self._api_queue.start()
+        self._ready.set()
+        log.info(
+            f"GrokCog loaded with model '{await self.config.model_name()}', "
+            f"max {await self.config.max_requests_per_minute()} req/min"
+        )
 
     async def cog_unload(self):
-        if self._session:
+        self._ready.clear()
+        await self._api_queue.stop()
+        for task in list(self._active.values()):
+            task.cancel()
+        if self._active:
+            await asyncio.wait(self._active.values(), timeout=5)
+        for future in list(self._inflight_requests.values()):
+            if not future.done():
+                future.cancel()
+        self._inflight_requests.clear()
+        if self._session and not self._session.closed:
             await self._session.close()
-
-    async def _get_search_results(self, query: str) -> List[Dict[str, str]]:
-        """Fetch web search results if enabled."""
-        if not HAS_DDG or not await self.config.enable_search():
-            return []
-
-<<<<<<< HEAD
-<<<<<<< HEAD
-        # Skip for short greetings to save time
-        if len(query) < 4 or query.lower().split()[0] in ["hi", "hello", "yo"]:
-=======
-        # Skip casual words
-        if len(query) < 4 or query.lower().split() in ["hi", "hey", "yo", "hello"]:
->>>>>>> parent of 320505f (Update grokcog.py)
-=======
-        # Skip for short greetings to save time
-        if len(query) < 4 or query.lower().split()[0] in ["hi", "hello", "yo"]:
->>>>>>> 6a27722b
-            return []
-
-        # Run search in thread to avoid blocking bot
-        def _search():
+        log.info("GrokCog unloaded successfully")
+
+    @staticmethod
+    def _key(text: str) -> str:
+        return hashlib.sha256(text.strip().lower().encode()).hexdigest()
+
+    def _cache_get(self, key: str) -> Optional[discord.Embed]:
+        if item := self._cache.get(key):
+            ts, val = item
+            if time.time() - ts < CACHE_TTL:
+                log.debug(f"Cache hit for key {key[:8]}...")
+                return val
+            self._cache.pop(key, None)
+        return None
+
+    def _cache_set(self, key: str, val: discord.Embed) -> None:
+        self._cache[key] = (time.time(), val)
+        if len(self._cache) > MAX_CACHE_SIZE:
+            for k, _ in sorted(self._cache.items(), key=lambda x: x[1][0])[:32]:
+                self._cache.pop(k, None)
+
+    async def _respect_api_rate_limits(self):
+        await self._ready.wait()
+        now = time.time()
+        window_start = now - RATE_LIMIT_WINDOW
+        self._request_times = [t for t in self._request_times if t > window_start]
+        max_per_minute = await self.config.max_requests_per_minute()
+        if len(self._request_times) >= max_per_minute:
+            oldest_request = self._request_times[0]
+            wait_time = RATE_LIMIT_WINDOW - (now - oldest_request)
+            log.warning(
+                f"Global rate limit reached: {len(self._request_times)}/{max_per_minute} "
+                f"requests in last {RATE_LIMIT_WINDOW}s. Waiting {wait_time:.1f}s"
+            )
+            if wait_time > 0:
+                await asyncio.sleep(wait_time)
+                return await self._respect_api_rate_limits()
+        if self._last_api_call:
+            time_since_last = now - self._last_api_call.timestamp()
+            min_gap = await self.config.min_api_call_gap()
+            if time_since_last < min_gap:
+                wait_time = min_gap - time_since_last
+                log.debug(f"Enforcing min gap: waiting {wait_time:.1f}s")
+                await asyncio.sleep(wait_time)
+        self._last_api_call = datetime.now(timezone.utc)
+        self._request_times.append(now)
+
+    async def _validate(
+        self,
+        user_id: int,
+        guild_id: Optional[int],
+        question: str,
+        channel: discord.abc.Messageable,
+    ) -> bool:
+        if not self._ready.is_set():
+            await channel.send("⚠️ Bot is still starting. Please wait 10 seconds.")
+            return False
+        if not question or not question.strip():
+            await channel.send("❌ Please provide a question.")
+            return False
+        if guild_id:
+            guild_config = self.config.guild_from_id(guild_id)
+            if not await guild_config.enabled():
+                await channel.send("❌ Grok is disabled in this server.")
+                return False
+            max_length = await guild_config.max_input_length()
+        else:
+            max_length = MAX_INPUT_LENGTH
+        if len(question) > max_length:
+            await channel.send(
+                f"❌ Question too long ({len(question)}/{max_length} characters). "
+                "Please shorten it."
+            )
+            return False
+        if user_id in self._active:
+            await channel.send("⏳ You already have a request processing. Please wait.")
+            return False
+        user_data = await self.config.user_from_id(user_id).all()
+        last_request = user_data.get("last_request_time")
+        if last_request:
             try:
-                with DDGS() as ddgs:
-                    return list(ddgs.text(query, max_results=3))
+                if isinstance(last_request, (int, float)):
+                    last_time = datetime.fromtimestamp(last_request, timezone.utc)
+                else:
+                    last_time = datetime.fromisoformat(last_request)
+                time_since = (datetime.now(timezone.utc) - last_time).total_seconds()
+                cooldown = await self.config.cooldown_seconds()
+                if time_since < cooldown:
+                    remaining = cooldown - time_since
+                    await channel.send(
+                        f"⏱️ Please wait {remaining:.1f} more seconds before asking again."
+                    )
+                    return False
             except Exception as e:
-<<<<<<< HEAD
-<<<<<<< HEAD
-                log.warning(f"DDG Search Failed: {e}")
-=======
-                log.warning(f"DDG Search Error: {e}")
->>>>>>> parent of 320505f (Update grokcog.py)
-=======
-                log.warning(f"DDG Search Failed: {e}")
->>>>>>> 6a27722b
-                return []
-
-        return await self.bot.loop.run_in_executor(None, _search)
-
-    async def _ask_api(self, prompt: str, context: str = "") -> dict:
+                log.warning(f"Error checking user cooldown: {e}")
+        return True
+
+    async def _ask_groq(self, question: str, temperature: float) -> dict:
         api_key = await self.config.api_key()
         if not api_key:
-<<<<<<< HEAD
-<<<<<<< HEAD
-=======
->>>>>>> 6a27722b
-            return {
-                "answer": "⚠️ **API Key Missing**. Use `[p]grokadmin setkey`.",
-                "confidence": 0,
-                "sources": [],
-            }
-<<<<<<< HEAD
-=======
-            return {"answer": "⚠️ API Key not set. Use `[p]grokadmin setkey`.", "confidence": 0, "sources": []}
->>>>>>> parent of 320505f (Update grokcog.py)
-
-        # Rate limit check
-=======
-
->>>>>>> 6a27722b
-        async with self._api_lock:
-            now = time.time()
-            gap = await self.config.min_api_call_gap()
-            if now - self._last_call < gap:
-                await asyncio.sleep(gap - (now - self._last_call))
-            self._last_call = time.time()
-
-        # Construct Payload
-        messages = [{"role": "system", "content": K2_PROMPT}]
-        content_str = f"SEARCH RESULTS:\n{context}\n\nUSER:\n{prompt}" if context else prompt
-        messages.append({"role": "user", "content": content_str})
-
-<<<<<<< HEAD
-<<<<<<< HEAD
-=======
->>>>>>> 6a27722b
-        if context:
-            content = f"SEARCH RESULTS:\n{context}\n\nUSER QUESTION:\n{prompt}"
-        else:
-            content = prompt
-
-        messages.append({"role": "user", "content": content})
-
+            raise ValueError(
+                "❌ **Groq API key not configured!**\n\n"
+                "Please set your key with: `[p]grok admin apikey <key>`\n"
+                "Get your free key from: https://console.groq.com/keys"
+            )
+        model_name = await self.config.model_name()
         payload = {
-            "model": await self.config.model_name(),
-            "messages": messages,
-            "temperature": 0.3,
-            "max_completion_tokens": 4096,
+            "model": model_name,
+            "messages": [
+                {"role": "system", "content": K2_PROMPT},
+                {"role": "user", "content": question},
+            ],
+            "temperature": temperature,
+            "max_completion_tokens": 8192,
+            "top_p": 1,
             "stream": False,
         }
-=======
-        model = await self.config.model_name()
->>>>>>> parent of 320505f (Update grokcog.py)
-
+        max_retries = await self.config.max_retries()
+        api_key_clean = api_key.strip()
+        for attempt in range(max_retries):
+            try:
+                log.info(
+                    f"Groq API Request: model={model_name}, attempt={attempt + 1}, "
+                    f"question_len={len(question)}"
+                )
+                timeout = aiohttp.ClientTimeout(
+                    connect=10,
+                    total=await self.config.timeout(),
+                )
+                async with self._session.post(
+                    f"{GROQ_API_BASE}/chat/completions",
+                    json=payload,
+                    headers={
+                        "Authorization": f"Bearer {api_key_clean}",
+                        "Content-Type": "application/json",
+                    },
+                    timeout=timeout,
+                ) as resp:
+                    log.info(f"Groq API Response: HTTP {resp.status}")
+                    if resp.status == 429:
+                        retry_after = resp.headers.get("Retry-After")
+                        wait_time = (
+                            int(retry_after) if retry_after else min(2**attempt, 30)
+                        )
+                        log.warning(
+                            f"Rate limited (429). Waiting {wait_time}s "
+                            f"(attempt {attempt + 1}/{max_retries})"
+                        )
+                        if attempt < max_retries - 1:
+                            await asyncio.sleep(wait_time)
+                            continue
+                        else:
+                            raise ValueError(
+                                f"⏱️ **Rate limit reached**\n\n"
+                                f"Groq allows {await self.config.max_requests_per_minute()} "
+                                f"requests per minute.\n\n"
+                                "**Solutions:**\n"
+                                "1. Wait 60 seconds before asking again\n"
+                                "2. Ask your server admin to increase cooldown with `[p]grok admin cooldown 60`\n"
+                                "3. Upgrade at: https://console.groq.com/settings/limits"
+                            )
+                    elif resp.status == 401:
+                        log.error("401 Unauthorized - Invalid API key")
+                        raise ValueError(
+                            "❌ **401 Unauthorized** - Your Groq API key is invalid.\n\n"
+                            "Get a new key at: https://console.groq.com/keys\n"
+                            "Then set it with: `[p]grok admin apikey <key>`"
+                        )
+                    elif resp.status == 400:
+                        error_data = await resp.json()
+                        error_msg = error_data.get("error", {}).get(
+                            "message", "Unknown error"
+                        )
+                        log.error(f"400 Bad Request: {error_msg}")
+                        raise ValueError(f"❌ **Bad Request**: {error_msg}")
+                    elif resp.status >= 500:
+                        log.error(f"Server error {resp.status}")
+                        if attempt < max_retries - 1:
+                            await asyncio.sleep(min(2**attempt, 10))
+                            continue
+                        raise ValueError(
+                            f"❌ Groq server error (HTTP {resp.status}). Please try again later."
+                        )
+                    resp.raise_for_status()
+                    data = await resp.json()
+                    content = (
+                        data.get("choices", [{}])[0]
+                        .get("message", {})
+                        .get("content", "")
+                    )
+                    if not content:
+                        raise ValueError("Empty response from Groq API")
+                    return self._extract_json(content)
+            except aiohttp.ClientError as e:
+                log.error(f"Connection error: {e}")
+                if attempt == max_retries - 1:
+                    raise ValueError(f"❌ Connection failed: {str(e)}")
+                await asyncio.sleep(min(2**attempt, 15))
+            except Exception as e:
+                log.exception(f"Unexpected error on attempt {attempt + 1}")
+                if attempt == max_retries - 1:
+                    raise
+                await asyncio.sleep(min(2**attempt, 15))
+        raise ValueError("❌ Failed after all retry attempts")
+
+    def _extract_json(self, content: str) -> dict:
         try:
-            async with self._session.post(
-                f"{GROQ_API_BASE}/chat/completions",
-                json={
-                    "model": model,
-                    "messages": messages,
-                    "temperature": 0.3,
-                    "max_completion_tokens": 4096,
-                    "stream": False
-                },
-                headers={"Authorization": f"Bearer {api_key}"},
-                timeout=30
-            ) as resp:
-<<<<<<< HEAD
-<<<<<<< HEAD
-=======
->>>>>>> 6a27722b
-                response_text = await resp.text()
-
-                # Debugging: Print error if not 200
-                if resp.status != 200:
-                    log.error(f"API Error {resp.status}: {response_text}")
-                    return {
-                        "answer": f"⚠️ **API Error {resp.status}**: {response_text[:200]}...",
-                        "confidence": 0,
-                        "sources": [],
-                    }
-
-                data = json.loads(response_text)
-                return self._parse_json(data["choices"][0]["message"]["content"])
-
-        except Exception as e:
-            log.exception("API Request Exception")
-            return {
-                "answer": f"⚠️ **Connection Failed**: {str(e)}",
-                "confidence": 0,
-                "sources": [],
-            }
-
-    def _parse_json(self, text: str) -> dict:
-        """Parse JSON safely."""
-<<<<<<< HEAD
-=======
-                text = await resp.text()
-
-                if resp.status != 200:
-                    log.error(f"Groq API Error {resp.status}: {text}")
-                    return {"answer": f"⚠️ API Error {resp.status}: {text}", "confidence": 0}
-
-                data = json.loads(text)
-                return self._parse_json(data["choices"]["message"]["content"])
-
-        except Exception as e:
-            log.error(f"Connection Failed: {e}")
-            return {"answer": "⚠️ Connection failed.", "confidence": 0}
-
-    def _parse_json(self, text: str) -> dict:
-        # 1. Try pure JSON
->>>>>>> parent of 320505f (Update grokcog.py)
-=======
->>>>>>> 6a27722b
-        try:
-            return json.loads(text)
-        except:
+            return json.loads(content)
+        except json.JSONDecodeError:
             pass
-
-<<<<<<< HEAD
-<<<<<<< HEAD
-=======
->>>>>>> 6a27722b
-        # 1. Try Code Block
-        match = re.search(r"``````", text, re.DOTALL)
-=======
-        # 2. Regex for ```json ... ```
-        match = JSON_BLOCK_REGEX.search(text)
->>>>>>> parent of 320505f (Update grokcog.py)
+        match = re.search(r"``````", content, re.DOTALL)
         if match:
             try:
                 return json.loads(match.group(1))
-            except:
+            except json.JSONDecodeError:
                 pass
-
-<<<<<<< HEAD
-<<<<<<< HEAD
-=======
->>>>>>> 6a27722b
-        # 2. Try Raw Braces
-        match = re.search(r"\{.*?\}", text, re.DOTALL)
-=======
-        # 3. Regex for { ... }
-        match = JSON_BRACE_REGEX.search(text)
->>>>>>> parent of 320505f (Update grokcog.py)
+        match = re.search(r"\{.*?\}", content, re.DOTALL)
         if match:
             try:
                 return json.loads(match.group(0))
-            except:
+            except json.JSONDecodeError:
                 pass
-
-<<<<<<< HEAD
-<<<<<<< HEAD
-=======
-        # 4. Fallback
->>>>>>> parent of 320505f (Update grokcog.py)
-        return {"answer": text, "confidence": 0.5, "sources": []}
-
-    def _create_embed(self, data: dict) -> discord.Embed:
-        answer = data.get("answer", "No response.")
-        confidence = data.get("confidence", 0.0)
-        sources = data.get("sources", [])
-
-        # Color logic
-        color = discord.Color.green() if confidence > 0.8 else discord.Color.gold()
-<<<<<<< HEAD
-<<<<<<< HEAD
-=======
->>>>>>> 6a27722b
-        if "⚠️" in answer:
-            color = discord.Color.red()
-=======
+        log.warning(
+            f"Could not parse JSON, using fallback. Content: {content[:100]}..."
+        )
+        return {"answer": content, "confidence": 0.5, "sources": []}
+
     async def _process(
         self, user_id: int, guild_id: Optional[int], question: str, channel
     ):
@@ -389,199 +458,296 @@
         finally:
             self._active.pop(user_id, None)
             self._inflight_requests.pop(key, None)
-=======
-        if "⚠️" in answer: color = discord.Color.red()
->>>>>>> parent of 320505f (Update grokcog.py)
-
->>>>>>> parent of 8473840 (Update grokcog.py)
-
-def _format(self, data: dict) -> discord.Embed:
-    if not isinstance(data, dict):
+
+    def _format(self, data: dict) -> discord.Embed:
+        if not isinstance(data, dict):
+            embed = discord.Embed(
+                title="Error",
+                description=f"Invalid response type: {type(data)}",
+                color=discord.Color.red(),
+            )
+            return embed
+
+        answer = data.get("answer", "")
+        if not answer:
+            embed = discord.Embed(
+                title="No Response",
+                description="No answer received from AI",
+                color=discord.Color.red(),
+            )
+            return embed
+
+        confidence = data.get("confidence", 0.0)
+        sources = data.get("sources", [])
+
+        if confidence >= 0.9:
+            color = discord.Color.green()
+        elif confidence >= 0.7:
+            color = discord.Color.blue()
+        elif confidence >= 0.5:
+            color = discord.Color.gold()
+        else:
+            color = discord.Color.orange()
+
         embed = discord.Embed(
-<<<<<<< HEAD
             title="DripBot's Response",
-            description=answer[:4000],
+            description=answer[:4096],
             color=color,
-            timestamp=datetime.now(timezone.utc)
-        )
-
-<<<<<<< HEAD
-<<<<<<< HEAD
-=======
-        # Smart Footer/Fields
->>>>>>> parent of 320505f (Update grokcog.py)
-=======
->>>>>>> 6a27722b
-        show_stats = sources or (len(answer) > 100 and "⚠️" not in answer)
-
-        if show_stats:
+            timestamp=datetime.now(timezone.utc),
+        )
+
+        is_informational = sources or confidence >= 0.7
+
+        if is_informational:
             embed.add_field(name="Confidence", value=f"{confidence:.0%}", inline=True)
 
-        if sources:
-            links = [f"[{i+1}. {s.get('title','Src')}]({s.get('url','#')})" for i,s in enumerate(sources[:5])]
-            embed.add_field(name="Sources", value="\n".join(links), inline=False)
-
-        embed.set_footer(text="Powered by 2 Romanian kids -  Retardation only (fact-checks)")
+        if sources and isinstance(sources, list):
+            source_text = ""
+            for i, src in enumerate(sources[:5], 1):
+                if isinstance(src, dict):
+                    title = src.get("title", "Source")[:100]
+                    url = src.get("url", "")
+                    if url:
+                        source_text += f"{i}. [{title}]({url})\n"
+                    else:
+                        source_text += f"{i}. {title}\n"
+            if source_text:
+                embed.add_field(name="Sources", value=source_text[:1024], inline=False)
+
+        embed.set_footer(
+            text="Powered by 2 Romanian kids • Retardation only (fact-checks)"
+        )
+
         return embed
 
-    @commands.command()
-    @commands.cooldown(1, 3, commands.BucketType.user)
-    async def grok(self, ctx: commands.Context, *, query: str):
-        """Ask the AI."""
+    @commands.Cog.listener()
+    async def on_message(self, msg: discord.Message):
+        if msg.author.bot or not self._ready.is_set():
+            return
+        if not await self.config.api_key():
+            return
+        if msg.guild and self.bot.user in msg.mentions:
+            guild_config = self.config.guild(msg.guild)
+            if not await guild_config.enabled():
+                return
+            content = msg.content
+            for mention in msg.mentions:
+                content = content.replace(f"<@{mention.id}>", "").replace(
+                    f"<@!{mention.id}>", ""
+                )
+            question = content.strip()
+            if msg.reference and (replied := msg.reference.resolved):
+                if isinstance(replied, discord.Message):
+                    question += f"\n\nContext: {replied.content[:500]}"
+            if question:
+                await self._process(msg.author.id, msg.guild.id, question, msg.channel)
+        elif isinstance(msg.channel, discord.DMChannel):
+            prefixes = await self.bot.get_valid_prefixes()
+            if any(msg.content.startswith(prefix) for prefix in prefixes):
+                return
+            await self._process(msg.author.id, None, msg.content, msg.channel)
+
+    @commands.hybrid_group(name="grok", invoke_without_command=True)
+    @commands.cooldown(1, COOLDOWN_SECONDS, commands.BucketType.user)
+    async def grok(self, ctx: commands.Context, *, question: str):
+        await ctx.typing()
+        await self._process(
+            ctx.author.id, ctx.guild.id if ctx.guild else None, question, ctx.channel
+        )
+
+    @grok.command(name="stats")
+    async def grok_stats(self, ctx: commands.Context):
+        stats = await self.config.user(ctx.author).all()
+        embed = discord.Embed(
+            title=f"📊 {ctx.author.display_name}'s Grok Stats",
+            color=discord.Color.gold(),
+            timestamp=datetime.now(timezone.utc),
+        )
+        embed.add_field(
+            name="Total Queries", value=stats.get("request_count", 0), inline=True
+        )
+        if stats.get("last_request_time"):
+            embed.add_field(
+                name="Last Query",
+                value=f"<t:{int(stats['last_request_time'])}:R>",
+                inline=True,
+            )
+        embed.add_field(
+            name="Rate Limit Hits", value=stats.get("rate_limit_hits", 0), inline=True
+        )
+        await ctx.send(embed=embed)
+
+    @grok.group(name="admin")
+    async def grok_admin(self, ctx: commands.Context):
+        pass
+
+    @grok_admin.command(name="apikey")
+    @commands.is_owner()
+    async def admin_apikey(self, ctx: commands.Context, *, api_key: str):
+        api_key = api_key.strip()
+        if len(api_key) < 32:
+            await ctx.send("❌ Invalid API key format (too short)")
+            return
+        await self.config.api_key.set(api_key)
+        await ctx.send("✅ API key saved. Use `[p]grok admin verify` to test it.")
+
+    @grok_admin.command(name="verify")
+    @commands.is_owner()
+    async def admin_verify(self, ctx: commands.Context):
+        msg = await ctx.send("🔍 Testing API connection...")
         try:
-            async with ctx.typing():
-                # Cache Key
-                key = hashlib.md5(query.lower().encode()).hexdigest()
-
-                # Check Cache
-                if key in self._cache:
-                    ts, cached_embed = self._cache[key]
-                    if time.time() - ts < 3600:
-                        await ctx.send(embed=cached_embed)
-                        return
-
-<<<<<<< HEAD
-<<<<<<< HEAD
-                # 1. Get Search Context
-=======
-                # Pipeline: Search -> Ask -> Format
->>>>>>> parent of 320505f (Update grokcog.py)
-=======
-                # 1. Get Search Context
->>>>>>> 6a27722b
-                search_res = await self._get_search_results(query)
-
-                context = ""
-                if search_res:
-                    context = "\n".join([f"- {r.get('title')}: {r.get('body')}" for r in search_res])
-
-<<<<<<< HEAD
-<<<<<<< HEAD
-=======
->>>>>>> 6a27722b
-                # 2. Ask API
-                response = await self._ask_api(query, context)
-
-                # 3. Send Result
-                embed = self._create_embed(response)
-                self._cache[key] = (time.time(), embed)
-                await ctx.send(embed=embed)
-
+            test_payload = {
+                "model": await self.config.model_name(),
+                "messages": [{"role": "user", "content": "Test"}],
+                "max_completion_tokens": 5,
+                "temperature": 0,
+            }
+            api_key = await self.config.api_key()
+            async with self._session.post(
+                f"{GROQ_API_BASE}/chat/completions",
+                json=test_payload,
+                headers={"Authorization": f"Bearer {api_key}"},
+                timeout=aiohttp.ClientTimeout(total=10),
+            ) as resp:
+                data = await resp.json()
+                if resp.status == 200:
+                    await msg.edit(content="✅ API key is working!")
+                    embed = discord.Embed(
+                        title="API Key Information",
+                        color=discord.Color.green(),
+                        timestamp=datetime.now(timezone.utc),
+                    )
+                    embed.add_field(
+                        name="Model Access",
+                        value=f"`{data.get('model', 'unknown')}`",
+                        inline=True,
+                    )
+                    usage = data.get("usage", {})
+                    embed.add_field(
+                        name="Tokens Used",
+                        value=f"{usage.get('total_tokens', 'unknown')}",
+                        inline=True,
+                    )
+                    await ctx.send(embed=embed)
+                else:
+                    error_msg = {
+                        401: "❌ Invalid API key",
+                        403: "❌ No access to this model",
+                        429: "⚠️ Rate limited (key is valid but busy)",
+                    }
+                    await msg.edit(
+                        content=error_msg.get(resp.status, f"⚠️ HTTP {resp.status}")
+                    )
         except Exception as e:
-            await ctx.send(f"❌ **Critical Error**: {e}")
-<<<<<<< HEAD
-=======
-            title="Error",
-            description=f"Invalid response type: {type(data)}",
-            color=discord.Color.red(),
-        )
-        return embed
-
-    answer = data.get("answer", "")
-    if not answer:
-        embed = discord.Embed(
-            title="No Response",
-            description="No answer received from AI",
-            color=discord.Color.red(),
-        )
-        return embed
-
-    confidence = data.get("confidence", 0.0)
-    sources = data.get("sources", [])
-
-    if confidence >= 0.9:
-        color = discord.Color.green()
-    elif confidence >= 0.7:
-        color = discord.Color.blue()
-    elif confidence >= 0.5:
-        color = discord.Color.gold()
-    else:
-        color = discord.Color.orange()
-
-    embed = discord.Embed(
-        title="DripBot's Response",
-        description=answer[:4096],
-        color=color,
-        timestamp=datetime.now(timezone.utc),
-    )
-
-    is_informational = sources or confidence >= 0.7
-
-    if is_informational:
-        embed.add_field(name="Confidence", value=f"{confidence:.0%}", inline=True)
-
-    if sources and isinstance(sources, list):
-        source_text = ""
-        for i, src in enumerate(sources[:5], 1):
-            if isinstance(src, dict):
-                title = src.get("title", "Source")[:100]
-                url = src.get("url", "")
-                if url:
-                    source_text += f"{i}. [{title}]({url})\n"
-                else:
-                    source_text += f"{i}. {title}\n"
-        if source_text:
-            embed.add_field(name="Sources", value=source_text[:1024], inline=False)
-
-    embed.set_footer(text="Powered by 2 Romanian kids • Retardation only (fact-checks)")
-
-    return embed
->>>>>>> parent of 8473840 (Update grokcog.py)
-=======
-                response_data = await self._ask_api(query, context)
-
-                final_embed = self._create_embed(response_data)
-                self._cache[key] = (time.time(), final_embed)
-
-                await ctx.send(embed=final_embed)
-
-        except Exception as e:
-            log.exception("Command failed")
-            await ctx.send(f"❌ internal error: {e}")
->>>>>>> parent of 320505f (Update grokcog.py)
-=======
->>>>>>> 6a27722b
-
-    @commands.Cog.listener()
-    async def on_message(self, message: discord.Message):
-        if message.author.bot: return
-
-        # Robust mention check
-        if self.bot.user.id in [m.id for m in message.mentions]:
-            # Remove mention from text
-            clean_content = re.sub(f"<@!?{self.bot.user.id}>", "", message.content).strip()
-            if clean_content:
-                ctx = await self.bot.get_context(message)
-                await ctx.invoke(self.grok, query=clean_content)
-
-    @commands.group()
+            log.exception("API verification failed")
+            await msg.edit(content=f"❌ Error: {str(e)}")
+
+    @grok_admin.command(name="toggle")
+    @commands.admin_or_permissions(manage_guild=True)
+    async def admin_toggle(self, ctx: commands.Context):
+        current = await self.config.guild(ctx.guild).enabled()
+        await self.config.guild(ctx.guild).enabled.set(not current)
+        status = "ENABLED 🟢" if not current else "DISABLED 🔴"
+        await ctx.send(f"✅ Grok is now **{status}** in this server")
+
+    @grok_admin.command(name="cooldown")
     @commands.is_owner()
-    async def grokadmin(self, ctx):
-        pass
-
-    @grokadmin.command()
-    async def setkey(self, ctx, key: str):
-        await self.config.api_key.set(key)
-        await ctx.send("✅ API Key updated.")
-
-    @grokadmin.command()
-    async def setmodel(self, ctx, model: str):
+    async def admin_cooldown(self, ctx: commands.Context, seconds: int):
+        if seconds < 5:
+            await ctx.send("❌ Cooldown must be at least 5 seconds")
+            return
+        await self.config.cooldown_seconds.set(seconds)
+        self.grok._buckets._cooldown = commands.Cooldown(
+            1, seconds, commands.BucketType.user
+        )
+        await ctx.send(f"✅ Cooldown set to {seconds} seconds per user")
+
+    @grok_admin.command(name="setmodel")
+    @commands.is_owner()
+    async def admin_setmodel(self, ctx: commands.Context, model: str):
+        valid_models = [
+            "moonshotai/kimi-k2-instruct-0905",
+            "llama-3.3-70b-versatile",
+            "llama-3.1-70b-versatile",
+            "deepseek-r1-distill-llama-70b",
+        ]
+        if model not in valid_models:
+            await ctx.send(
+                f"❌ Invalid model. Choose from:\n"
+                + "\n".join(f"• `{m}`" for m in valid_models)
+            )
+            return
         await self.config.model_name.set(model)
         await ctx.send(f"✅ Model set to `{model}`")
 
-    @grokadmin.command()
-    async def togglesearch(self, ctx):
-        val = not await self.config.enable_search()
-        await self.config.enable_search.set(val)
-<<<<<<< HEAD
-<<<<<<< HEAD
-=======
->>>>>>> 6a27722b
-        await ctx.send(f"Web Search: {val}")
-
-=======
-        await ctx.send(f"Search enabled: {val}")
->>>>>>> parent of 320505f (Update grokcog.py)
+    @grok_admin.command(name="ratelimits")
+    @commands.is_owner()
+    async def admin_ratelimits(
+        self, ctx: commands.Context, per_minute: int, min_gap: float
+    ):
+        if per_minute < 1:
+            await ctx.send("❌ Must allow at least 1 request per minute")
+            return
+        if min_gap < 0.1:
+            await ctx.send("❌ Minimum gap must be at least 0.1 seconds")
+            return
+        await self.config.max_requests_per_minute.set(per_minute)
+        await self.config.min_api_call_gap.set(min_gap)
+        await ctx.send(
+            f"✅ Rate limits updated:\n"
+            f"• Max requests: {per_minute}/minute\n"
+            f"• Min gap between calls: {min_gap}s"
+        )
+
+    @grok_admin.command(name="diagnose")
+    @commands.is_owner()
+    async def admin_diagnose(self, ctx: commands.Context):
+        await ctx.typing()
+        embed = discord.Embed(
+            title="🛠️ GrokCog Diagnostics",
+            color=discord.Color.blue(),
+            timestamp=datetime.now(timezone.utc),
+        )
+        api_key = await self.config.api_key()
+        embed.add_field(
+            name="API Key Set", value="✅ Yes" if api_key else "❌ No", inline=True
+        )
+        model = await self.config.model_name()
+        embed.add_field(name="Model", value=f"`{model}`", inline=True)
+        recent_reqs = len([t for t in self._request_times if time.time() - t < 60])
+        max_reqs = await self.config.max_requests_per_minute()
+        embed.add_field(
+            name="Recent Requests",
+            value=f"{recent_reqs}/{max_reqs} per minute",
+            inline=True,
+        )
+        embed.add_field(name="Active Tasks", value=len(self._active), inline=True)
+        embed.add_field(name="Cache Size", value=len(self._cache), inline=True)
+        queue_enabled = await self.config.request_queue_enabled()
+        embed.add_field(
+            name="Request Queue",
+            value="✅ Enabled" if queue_enabled else "❌ Disabled",
+            inline=True,
+        )
+        if self._last_api_call:
+            time_since = (
+                datetime.now(timezone.utc) - self._last_api_call
+            ).total_seconds()
+            embed.add_field(
+                name="Last API Call", value=f"{time_since:.1f}s ago", inline=True
+            )
+        cooldown = await self.config.cooldown_seconds()
+        min_gap = await self.config.min_api_call_gap()
+        embed.add_field(name="User Cooldown", value=f"{cooldown}s", inline=True)
+        embed.add_field(name="Min API Gap", value=f"{min_gap}s", inline=True)
+        await ctx.send(embed=embed)
+
+    @grok_admin.command(name="clearcache")
+    @commands.is_owner()
+    async def admin_clearcache(self, ctx: commands.Context):
+        self._cache.clear()
+        await ctx.send("✅ Cache cleared")
+
 
 async def setup(bot):
     await bot.add_cog(GrokCog(bot))